--- conflicted
+++ resolved
@@ -121,6 +121,7 @@
 def create_ids(corpus, id_, vocab, args):
     if args.align:
         create_ids_with_align(corpus, id_, vocab, args)
+        return
 
     filename = '{}.{}'.format(corpus, args.extensions[id_])
     output_filename = '{}.ids{}.{}'.format(corpus, args.vocab_size[id_],
@@ -235,7 +236,7 @@
     ouput_align_file = open(ouput_align_path, 'w+')
     
     
-    fast_align_location = os.path.join(args.scripts,args.fast_align_loc)
+    fast_align_location = os.path.join(args.scripts, args.fast_align_loc)
     _args = shlex.split(fast_align_location+" -i "+tmp_file+" -d -o -v -I "+ str(args.fast_align_iter))
     p = subprocess.Popen(_args, stdout=ouput_align_file, stderr=subprocess.PIPE)
     p.wait()
@@ -299,7 +300,7 @@
       
 
     #taking all pair that have more than SELECTION_VALUE occurence                        
-    dict_top = dict( (key, value) for (key, value) in dictionnary.items() if value >= args.dict_val_select) 
+    dict_top = dict( (key, value) for (key, value) in dictionnary.items() if value >= args.dict_val_select)
     
     #taking most occurence  for a same source word
     highest_prob_dict = {}       
@@ -314,7 +315,7 @@
     #writing the final dict
     with open(ouput_dict, "w+") as output_file:
         for key, value in highest_prob_dict.iteritems():
-            output_file.write(key + ' ' + value + '\n')  
+            output_file.write(key + ' ' + value + '\n')
 
             
 if __name__ == '__main__':
@@ -368,22 +369,15 @@
     parser.add_argument('--create-ids', help='create train, test and dev id '
                         'files. Vocab size needed', action='store_true')
     parser.add_argument('--threads', type=int, default=16)
-    
-<<<<<<< HEAD
     parser.add_argument('--align', help='create alignments with fast align',
                         action='store_true')
-
-=======
-    parser.add_argument('--align', help='creates alignements with fast align', action='store_true')
-    
     parser.add_argument('--dict_val_select', help='number of hits for a pair to get selected',
-                                            default=100)
+                        default=100)
     parser.add_argument('--fast_align_loc', help='Location of fast_align in scripts folder',
-                                            default="fast_align")        
+                        default="fast_align")
     parser.add_argument('--fast_align_iter', help='Numver of iteration in fast align learning',
-                                            default=5)              
-      
->>>>>>> 867aace1
+                        default=5)
+
     args = parser.parse_args()
 
     def fixed_length_arg(name, value, length):
@@ -451,12 +445,12 @@
                 lang_pair = ['{}.{}'.format(output_train, args.extensions[0]),
                              '{}.{}'.format(output_train, args.extensions[-1])]
                 #align is needed for train only
-                align_file = create_align(lang_pair, args.output_dir, args) 
+                align_file = create_align(lang_pair, args.output_dir, args)
                 
                 #now make dictionnary according to alignement
                 logging.info('creating lookup dictionnary')
                 filenames = lang_pair + [align_file]
-                create_lookup_dictionnary(filenames, args.output_dir, args)       
+                create_lookup_dictionnary(filenames, args.output_dir, args)
                 
             
         if args.vocab_size:           
