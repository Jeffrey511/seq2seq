--- conflicted
+++ resolved
@@ -185,12 +185,7 @@
 
   """
   def beam_step(self, session, encoder_inputs, decoder_inputs, target_weights,
-<<<<<<< HEAD
-                bucket_id, beam_size=10, forward_only=False, decode=False, max_len=None,
-                normalize=True):
-=======
-           bucket_id, forward_only=False, decode=False, max_len, normalize=True, dump_remaining=True):
->>>>>>> 4ec6c8ae
+           bucket_id, forward_only=False, decode=False, max_len=None, normalize=True, dump_remaining=True):
       
     #en premier faire juste le pas de l'encodeur 
     for i in xrange(self.encoder_count):
