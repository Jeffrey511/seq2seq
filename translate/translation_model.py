--- conflicted
+++ resolved
@@ -288,9 +288,6 @@
                 for i, (sources, hypothesis, reference) in enumerate(zip(src_sentences, hypothesis_iter,
                                                                          trg_sentences)):
                     hypothesis, raw = hypothesis
-<<<<<<< HEAD
-                    #if self.pred_edits:
-                    #    reference = utils.reverse_edits(sources[0].split(), reference.split())
 
                     if self.pred_edits:
                         if self.pred_characters:
@@ -299,16 +296,6 @@
                         else:
                             reference = utils.reverse_edits(sources[0].split(), reference.split())
                             reference = ' '.join(reference)
-=======
-
-                    if self.pred_edits:
-                        if self.pred_characters:
-                            reference = ' '.join('<SPACE>' if c == ' ' else c for c in reference)
-                            reference = utils.reverse_edits(sources[0], reference)
-                            reference = ''.join(reference.split()).replace('<SPACE>', ' ')
-                        else:
-                            reference = utils.reverse_edits(sources[0], reference)
->>>>>>> fd94efcf
 
                     hypotheses.append(hypothesis)
                     references.append(reference.strip().replace('@@ ', ''))
